import numpy as np
from astropy.io import ascii
from astropy.io import fits
from scipy import interpolate
from astropy.cosmology import FlatLambdaCDM
from astropy.constants import M_sun, pc, e, m_e, c, h, k_B
from scipy.integrate import quad, simps
from scipy.ndimage.filters import gaussian_filter
from scipy.misc import derivative
from scipy.interpolate import make_interp_spline
from scipy.optimize import bisect
import os.path

datapath = os.path.join(os.path.dirname(os.path.abspath(__file__)), "data")

cosmo = FlatLambdaCDM(H0=70, Om0=0.3, Tcmb0=2.7255)

h = h.si.value
k_B = k_B.si.value
c = c.si.value
thomson = 6.6524587e-29
T_CMB = cosmo.Tcmb0.si.value
m_e = m_e.si.value
e = e.si.value
pc = pc.si.value
M_sun = M_sun.si.value
H0 = cosmo.H0.value
I_0 = 2*(k_B*T_CMB)**3/(h*c)**2*1e20


fname1 = os.path.join(datapath, "tsz_tabulated.fits")
hdul = fits.open(fname1)
tsz_grid = np.transpose(hdul[0].data)
hdul.close()

T_e = np.linspace(0,75,760)
f = np.log10(np.geomspace(1e10,2.8e12,1000))
tsz_interpol = interpolate.RectBivariateSpline(f, T_e, tsz_grid, kx=1, ky=1)

fname2 = os.path.join(datapath, "planck_tsz_tabulated.csv")
data = ascii.read(fname2)
tsz_table = {'T_e': np.array(data[:]['T_e']),
            30: np.array(data[:]['LFI_1']),
            44: np.array(data[:]['LFI_2']),
            70: np.array(data[:]['LFI_3']),
            100: np.array(data[:]['HFI_1']),
            143: np.array(data[:]['HFI_2']),
            217: np.array(data[:]['HFI_3']),
            353: np.array(data[:]['HFI_4']),
            545: np.array(data[:]['HFI_5']),
            857: np.array(data[:]['HFI_6'])}


def planck_uc(nu):
	'''Returns the K_CMB --> MJy unit conversion factors form the
	2015 PlancK explanatory supplement. 

	Parameters
	----------
	nu: int
		Planck central band frequency in GHz

	Returns
	-------
	uc: float
		Unit conversion factor at given frequency
	'''

	conversion = {30: 23.5099, 44: 55.7349, 70: 129.1869, 
                  100: 244.0960, 143: 371.7327, 217: 483.6874, 
                  353: 287.4517, 545: 58.0356, 857: 2.2681}

	uc = conversion[nu]

	return(uc)


def planck_beams(nu):
	'''Returns the FWHM of the Planck LFI and HFI form the
	2015 PlancK explanatory supplement. 

	Parameters
	----------
	nu: int
		Planck central band frequency in GHz

	Returns
	-------
	uc: float
		Planck beam FWHM at given frequency
	'''

	beams = {30: 32.29, 44: 27.00, 70: 13.21, 
             100: 9.68, 143: 7.30, 217: 5.02, 
             353: 4.94, 545: 4.83, 857: 4.64}

	fwhm = beams[nu]

	return(fwhm)


def tsz_spec(nu, y, T_e=0, MJy=False):
	'''Returns the tSZ spectrum with optional relativistic corrections. 

	Parameters
	----------
	nu: float or array
		Frequency in Hz
	y: float
		Value of the compton-y parameter
	T_e: float, optional
		Electron temperature; values 0 keV < T_e < 75 keV are valid.
		The applied relativistic corrections for T_e > 0 were computed 
		with SZ-pack. Default: 0
	MJy: bool, optional
		Determines the units of the output; The default MJy=False returns 
		the tSZ spectrum in units of K_CMB, if set to True the values will be
		MJy/sr. Default: False

	Returns
	-------
	tsz: array
		tsz spectrum
	'''

	x=h*nu/k_B/T_CMB
	exp_x=np.exp(x)
	h_x=x**4*exp_x/(exp_x - 1)**2

	if T_e == 0:
		f_x = x*(exp_x + 1)/(exp_x - 1) - 4
		tsz = y*f_x*h_x*I_0

	else:
		tsz = y*tsz_interpol(np.log10(nu), T_e)[:,0]

	if MJy is False:
		tsz *= T_CMB/I_0/h_x 
			
	return(tsz)


def tsz_spec_planck(nu, y, T_e=0, MJy=False):
	'''Returns the tSZ spectrum with corrections for the Planck LFI and HFI bandpasses. 

	Parameters
	----------
	nu: float or array
		Frequency in GHz; has to be a valid Planck LFI or HFI band
	y: float
		Value of the compton-y parameter
	T_e: float, optional
		Electron temperature; values 0 keV < T_e < 75 keV are valid.
		The applied relativistic corrections for T_e > 0 were computed 
		with SZ-pack. Default: 0
	MJy: bool, optional
		Determines the units of the output; The default MJy=False returns 
		the tSZ spectrum in units of K_CMB, if set to True the values will be
		MJy/sr. Default: False

	Returns
	-------
	tsz: array
		Bandpass-corrected tsz spectrum
	'''

	tsz = y*np.array([np.interp(T_e, tsz_table['T_e'], tsz_table[f]) for f in nu])
	
	if MJy is False:
		tsz /= np.array([planck_uc(f) for f in nu])

	return(tsz)


def ksz_spec(nu, v_pec, tau=None, y=None, T_e=None, MJy=False):
	'''Returns the (non-relativistic) kSZ spectrum. 

	Parameters
	----------
	nu: float or array
		Frequency in Hz
	v_pec: float
		Peculiar velocity of the cluster in km/s
	tau: float
		Optical depth of the cluster. Can be computed from the optional values
		for y and T_e assuming an isothermal cluster 
	y: float
		Compton-y parameter; will be used together with T_e to compute tau
		assuming and isothermal cluster. Default: None
	T_e: float, optional
		Electron temperature; will be used together with y to compute tau
		assuming and isothermal cluster. Default: None
	MJy: bool, optional
		Determines the units of the output; The default MJy=False returns 
		the kSZ spectrum in units of K_CMB, if set to True the values will be
		MJy/sr. Default: False

	Returns
	-------
	ksz: array
		bandpass-corrected ksz spectrum
	'''

	x = h*nu/k_B/T_CMB
	exp_x = np.exp(x)
	h_x = x**4*exp_x/(exp_x - 1)**2

	if y is not None and T_e is not None:
		tau = y*m_e*c**2 / (T_e * 1e3 * e) 

	ksz = (-1)*tau*v_pec*1000/c * T_CMB
	
	if MJy is True:
		ksz *= I_0 * h_x / T_CMB

	return(ksz)


def m500_2_r500(m, z, factor = 500):
	'''Computes the radius r_500 of a galaxy cluster from its mass M_500.
		r_500 is defined as the radius of a sphere within which the average
		density is 500 times the critical density at the cluster's redshift. 

	Parameters
	----------
	m: float
		Mass of the cluster enclosed within r_500
	z: float
		Cluster redshift
	factor: float, optional
		Overdensity factor. Default: 500

	Returns
	-------
	r_500: float
		Cluster radius r_500
	'''

	rho_c = cosmo.critical_density(z).si.value * (1e6 * pc)**3 / M_sun
	r_500 = (3/4. * m/(np.pi * factor*rho_c))**(1/3.)
	return(r_500)


def r500_2_m500(r, z, factor = 500):
	'''Computes the Mass M_500 of a galaxy cluster from its radius r_500.
	M_500 is defined as the mass of a sphere with an average density 
	of 500 times the critical density and radius r_500. 

	Parameters
	----------
	r: float
		Cluster radius r_500
	z: float
		Cluster redshift
	factor: float, optional
		Overdensity factor. Default: 500

	Returns
	-------
	M_500: float
		Cluster Mass M_500
	'''

	rho_c = cosmo.critical_density(z).si.value * (1e6 * pc)**3 / M_sun
	M_500 = factor * rho_c * 4/3. * np.pi * r**3.
	return(M_500)


def beta_model(r, n_0, r_c, beta = 1.0):
	'''Computes the radial 3D electron number density 
	profile of a galaxy cluster using a beta model. 

	Parameters
	----------
	r: float or float array
		Radial distance from the cluster center
	n_0: float
		Central electron number density
	r_c: float
		Core radius of galaxy cluster
	beta: float, optional
		Value of exponent beta. Default: 1.0

	Returns
	-------
	n_e: float or float array
		Radial 3D electron number density profile
	'''

	n_e = n_0 * (1+(r/r_c)**2)**(-3/2 * beta)
	return(n_e)


def beta_projected(r, A_0, core_radius, beta = 1, xray = False):
	'''Computes the projected radial electron number density 
	profile of a galaxy cluster using an untruncated 
	analytically projected beta model. 

	Parameters
	----------
	r: float or float array
		Projected radial distance from the cluster center
	n_0: float
		Projected central electron number density
	r_c: float
		Projected core radius of galaxy cluster
	beta: float, optional
		Value of exponent beta. Default: 1.0
	xray: bool, optional
		If set to True, projected squared electron number 
		density profile will be returned. Default: False

	Returns
	-------
	n_e: float or float array
		Projected radial 2D electron number density profile
	'''
	
	if xray is False:
		n_e = n_0 * (1+(r/r_c)**2)**((1-3*beta)/2)
	elif xray is True:
		n_e = n_0 * (1+(r/r_c)**2)**((1/2-3*beta))

	return(n_e)


def gnfw(r, z, M_500, p = 'Arnaud', alpha_p_prime = False, xx = None, yy = None):
	'''Computes the radial 3D electron pressure profile of 
	a galaxy cluster using a GNFW model (Nagai et al. 2007)

	Parameters
	----------
	r: float or float array
		Radial distance from the cluster center in meters
	z: float
		Cluster redshift
	M_500: float
		Mass of the cluster enclosed within r_500
	p: float array or string, optional
		GNFW parameter values. If the values are provided 
		as an array, the order is P_0, c_500, gamma, alpha, 
		and beta. Alternatively, p can be set to 'Arnaud' 
		or 'Planck', in which case the best-fist parameters
		from Arnaud et al. (2010) and Planck intermediate 
		results V (2013) are used. Default: 'Arnaud'
	alpha_p_prime: bool, optional
		If set to True, variation of the slope of the power law
		in the normalization of the pressure profile as defined 
		in Eq. (9) of Arnaud et al. (2010) is applied. 
		Default: False
	xx: float or float array
		x-coordinate. Used for projection only. Default: None
	yy: float or float array
		y-coordinate. Used for projection only. Default: None

	Returns
	-------
	pressure: float or float array
		Radial 3D electron pressure at radius r in units of J/m^3
	'''
	
	if r is None:
		r = np.sqrt(xx**2 + yy**2)	

	r_500 = m500_2_r500(M_500, z, factor = 500) * 1e6 * pc
	x = r/r_500
	h = H0/100
	h_z = cosmo.H(z).value/100

	if p == 'Arnaud':
		P_0, c_500, gamma, alpha, beta = 8.403 * (H0/70.)**(-3/2.), 1.177,0.3081, 1.0510, 5.4905
	elif p == 'Planck':
		P_0, c_500, gamma, alpha, beta = 6.41 * (H0/70.)**(-3/2.), 1.81,0.31, 1.33, 4.13
	else:
		P_0, c_500, gamma, alpha, beta = p[0],p[1],p[2],p[3],p[4]

	px = P_0/((c_500*x)**gamma*(1+(c_500*x)**alpha)**((beta-gamma)/alpha))

	if alpha_p_prime is True:
		alpha_p_prime = 0.1-(0.12+0.10)*((x/0.5)**3./(1+(x/0.5)**3.))
	else:
		alpha_p_prime = 0
	
	Pnorm = 1.65e-3 * (h_z/h)**(8./3.) * ((M_500) /(3e14*(h/0.7)**(-1.0)))**(2/3.+0.12+alpha_p_prime) * (h/0.7)**2.0

	pressure = Pnorm * px * 1e9 * e

	return(pressure)


def gnfw_projected(r, z, M_500, p = "Arnaud", alpha_p_prime = False, r_max = 5.0, 
		   norm_planck = False):
	'''Computes the radial Compton-y profile of a galaxy cluster 
	by numerically projecting a GNFW electron pressure model.
	(Nagai et al. 2007)

	Parameters
	----------
	r: float array
		projected radial distance from the cluster center in meters
	z: float
		Cluster redshift
	M_500: float
		Mass of the cluster enclosed within r_500
	p: float array or string, optional
		GNFW parameter values. If the values are provided 
		as an array, the order is P_0, c_500, gamma, alpha, 
		and beta. Alternatively, p can be set to 'Arnaud' 
		or 'Planck', in which case the best-fist parameters
		from Arnaud et al. (2010) and Planck intermediate 
		results V (2013) are used. Default: 'Arnaud'
	alpha_p_prime: bool, optional
		If set to True, variation of the slope of the power law
		in the normalization of the pressure profile as defined 
		in Eq. (9) of Arnaud et al. (2010) is applied. 
		Default: False		
	r_max: float, optional
		Cluster radius in units of r_500. Determines the line 
		of sight extent used during the projection. Default: 5.0
	norm_planck: bool, optional
		If set to True, the Planck Y_500 M_500 relation is
		used to re-normalize the cluster pressure profile.
		Default: False 

	Returns
	-------
	compton: float array
		Unitless radial Compton-y profile.
	'''

	r_500 = m500_2_r500(M_500, z, factor = 500) * 1e6 * pc
	compton = []
	for x in r:
		if x <= r_max*r_500:
			integral = quad(lambda y: gnfw(None, z, M_500, p, alpha_p_prime=alpha_p_prime, xx=x, yy=y), 0, np.sqrt((r_max*r_500)**2-x**2))
			compton.append(thomson/m_e/c**2 * 2*integral[0])
		else:
			compton.append(0)

	compton = np.array(compton)

	if norm_planck is True:
		compton *= Y_500_planck(M_500, z) / Y_500_sph(M_500, z, p=p)

	return(compton)
	
	
def gnfw_projected_fast(r, z, M_500, p = "Arnaud", alpha_p_prime = False, r_max = 5.0, 
			r_min = 1e-3, bins = 1000, norm_planck = False):
	'''Computes the radial Compton-y profile of a galaxy cluster 
	by numerically projecting a GNFW electron pressure model
	(Nagai et al. 2007). This function uses faster tabulated 
	integration than the otherwise identical fuction 
	gnfw_projected().

	Parameters
	----------
	r: float array
		projected radial distance from the cluster center in meters
	z: float
		Cluster redshift
	M_500: float
		Mass of the cluster enclosed within r_500
	p: float array or string, optional
		GNFW parameter values. If the values are provided 
		as an array, the order is P_0, c_500, gamma, alpha, 
		and beta. Alternatively, p can be set to 'Arnaud' 
		or 'Planck', in which case the best-fist parameters
		from Arnaud et al. (2010) and Planck intermediate 
		results V (2013) are used. Default: 'Arnaud'
	alpha_p_prime: bool, optional
		If set to True, variation of the slope of the power law
		in the normalization of the pressure profile as defined 
		in Eq. (9) of Arnaud et al. (2010) is applied. 
		Default: False		
	r_max: float, optional
		Cluster radius in units of r_500. Determines the line 
		of sight extent used during the projection. Default: 5.0
	r_min: float, optional
		Lower bound of the cluster radius in units of r_500. 
		A lower bound for the projection is necessary due to 
		the central cusp of the GNFW model. Default: 1e-3
	bins: float, optional
		Number of bins used for the projection along the line 
		of sight. Default: 1000
	norm_planck: bool, optional
		If set to True, the Planck Y_500 M_500 relation is
		used to re-normalize the cluster pressure profile.
		Default: False 

	Returns
	-------
	compton: float array
		Unitless radial compton-y profile.
	'''

	r_500 = m500_2_r500(M_500, z, factor = 500) * 1e6 * pc
	y = r / r_500

	compton = []

	for yy in y:
		if yy <= r_max:
			if yy < r_min: 
				x_min = r_min 
			else: 
				x_min = 0 
			x = np.linspace(x_min,np.sqrt(r_max**2-yy**2),bins)
			r = np.sqrt(yy**2. + x**2.) * r_500
			integrant = gnfw(r, z, M_500, p, alpha_p_prime=alpha_p_prime)
			result = 2*thomson/m_e/c**2 * simps(integrant, x*r_500)
		else:
			result = 0

		compton.append(result)

	compton = np.array(compton)

	if norm_planck is True:
		compton *= Y_500_planck(M_500, z) / Y_500_sph(M_500, z, p=p)

	return(compton)


def gnfw_abel(r, z, M_500, p = "Arnaud", alpha_p_prime = False, r_max = 5.0, 
	      norm_planck = False):
	'''Computes the radial Compton-y profile of a galaxy 
	cluster by numerically projecting a GNFW electron 
	pressure model (Nagai et al. 2007).

	Parameters
	----------
	r: float array
		Projected radial distance from the cluster center in meters
	z: float
		Cluster redshift
	M_500: float
		Mass of the cluster enclosed within r_500
	p: float array or string, optional
		GNFW parameter values. If the values are provided 
		as an array, the order is P_0, c_500, gamma, alpha, 
		and beta. Alternatively, p can be set to 'Arnaud' 
		or 'Planck', in which case the best-fist parameters
		from Arnaud et al. (2010) and Planck intermediate 
		results V (2013) are used. Default: 'Arnaud'
	alpha_p_prime: bool, optional
		If set to True, variation of the slope of the power law
		in the normalization of the pressure profile as defined 
		in Eq. (9) of Arnaud et al. (2010) is applied. 
		Default: False		
	r_max: float, optional
		Cluster radius in units of r_500. Determines the line 
		of sight extent used during the projection. Default: 5.0
	norm_planck: bool, optional
		If set to True, the Planck Y_500 M_500 relation is
		used to re-normalize the cluster pressure profile.
		Default: False 

	Returns
	-------
	compton: float array
		Unitless radial compton-y profile.
	'''

	r_500 = m500_2_r500(M_500, z, factor = 500) * 1e6 * pc
	compton = []
	for x in r:
		if x <= r_max*r_500:
		    integral = quad(lambda rr: gnfw(rr, z, M_500, p, alpha_p_prime=alpha_p_prime)*rr / np.sqrt(rr**2 - x**2), x, r_max*r_500)
		    compton.append(thomson/m_e/c**2 * 2*integral[0])
		else:
		    compton.append(0)

	compton = np.array(compton)

	if norm_planck is True:
		compton *= Y_500_planck(M_500, z) / Y_500_sph(M_500, z, p=p)

	return(compton)


def simulate_cluster(M_500, z, p = "Arnaud", alpha_p_prime = False, map_size = 10, 
		     pixel_size = 1.5, dx = 0, dy = 0, interpol = 1000, fwhm = None, 
		     r_max = 5.0, r_min = 1e-3, bins = 1000, norm_planck = False, oversample = None):
	'''Computes a Compton-y map of a galaxy cluster at with mass
	M_500 at redshift z by numerically projecting a GNFW 
	electron pressure model.

	Parameters
	----------
	M_500: float
		Mass of the cluster enclosed within r_500
	z: float
		Cluster redshift
	p: float array or string, optional
		GNFW parameter values. If the values are provided 
		as an array, the order is P_0, c_500, gamma, alpha, 
		and beta. Alternatively, p can be set to 'Arnaud' 
		or 'Planck', in which case the best-fist parameters
		from Arnaud et al. (2010) and Planck intermediate 
		results V (2013) are used. Default: 'Arnaud'
	alpha_p_prime: bool, optional
		If set to True, variation of the slope of the power law
		in the normalization of the pressure profile as defined 
		in Eq. (9) of Arnaud et al. (2010) is applied. 
		Default: False		
	map_size: int, optional
		Size of the map in degrees. Default: 10
	pixel_size: float, optional
		Pixel size in arcmin. Default: 1.5
	dx: float, optional
		Offset of cluster center from image center along 
		x-axis in pixels. Default: 0
	dy: float, optional
		Offset of cluster center from image center along 
		y-axis in pixels. Default: 0
	interpol: int, optional
		Number of bins used for the computation of the initial 
		y-profile. The pixel values of the map are then obtained 
		through interpolation. Default: 1000
	fwhm: float, optional
		FWHM of Gaussian kernel in arcmin with which the 
		map will be convolved. Default: None
	r_max: float, optional
		Cluster radius in units of r_500. Determines the line 
		of sight extent used during the projection. Default: 5.0
	r_min: float, optional
		Lower bound of the cluster radius in units of r_500. 
		A lower bound for the projection is necessary due to 
		the central cusp of the GNFW model. Default: 1e-3
	bins: float, optional
		Number of bins used for the projection along the line 
		of sight. Default: 1000
	norm_planck: bool, optional
		If set to True, the Planck Y_500 M_500 relation is
		used to re-normalize the cluster pressure profile.
		Default: False
	oversample: int, optional
		If set, the map will be oversampled by the specified factor. 
		Odd values are recommend. Default: None

	Returns
	-------
	cluster_map: 2D float array
		Unitless compton-y map of cluster.
	'''

	npix = round(map_size*60 / pixel_size)
<<<<<<< HEAD

	if oversample is not None:
		pixel_size = pixel_size / oversample
		npix_original = npix
		npix = round(map_size*60 / pixel_size)
		dx, dy = int((oversample-1) / 2), int((oversample-1) / 2)
=======
>>>>>>> 2274415c

	pixel_size_meters = pixel_size/60*np.pi/180 * cosmo.angular_diameter_distance(z).si.value

	YY, XX = np.indices((npix, npix))
	center = (npix//2+dx,npix//2+dy)
	r = np.sqrt((XX-center[0])**2 + (YY-center[1])**2)*pixel_size_meters

	r = r.reshape(npix*npix)

	if interpol is not None:
		r_interpol = np.linspace(np.min(r), np.max(r), interpol)
		y_interpol = gnfw_projected_fast(r_interpol, z, M_500, p, alpha_p_prime=alpha_p_prime, r_max=r_max, r_min=r_min, bins=bins, norm_planck = norm_planck)
		cluster_map = np.interp(r, r_interpol, y_interpol)
	else:
		cluster_map = gnfw_projected_fast(r, z, M_500, p, alpha_p_prime=alpha_p_prime, r_max=r_max, r_min=r_min, bins=bins, norm_planck = norm_planck)	

	cluster_map = cluster_map.reshape(npix,npix)

	if fwhm is not None:
		sigma = fwhm / (2*np.sqrt(2*np.log(2)))
		cluster_map = gaussian_filter(cluster_map, sigma=sigma/pixel_size, order=0, mode='wrap', truncate=20.0)

	if oversample is not None:
		cluster_map = rebin(cluster_map, (npix_original, npix_original))

	return(cluster_map)


def simulate_cluster_beta(y_0, r_c, beta = 1, map_size = 10, pixel_size = 1.5, dx = 0, dy = 0, 
	fwhm = None, oversample = None):
	'''Computes a Compton-y map of a galaxy cluster at with mass
	M_500 at redshift z by numerically projecting a beta-model 
	electron number density model. This is only valid is the 
	cluster is assumed to be isothermal.

	Parameters
	----------
	y_0: float
		Central Compton-y value
	r_c: float
		core radius of galaxy cluster in arcmin
	beta: float, optional
		value of exponent beta. Default: 1.0
	map_size: int, optional
		Size of the map in degrees. Default: 10
	pixel_size: float, optional
		Pixel size in arcmin. Default: 1.5
	dx: float, optional
		Offset of cluster center from image center along 
		x-axis in pixels. Default: 0
	dy: float, optional
		Offset of cluster center from image center along 
		y-axis in pixels. Default: 0
	fwhm: float, optional
		FWHM of Gaussian kernel in arcmin with which the 
		map will be convolved. Default: None
	oversample: int, optional
		If set, the map will be oversampled by the specified factor. 
		Odd values are recommend. Default: None

	Returns
	-------
	cluster_map: 2D float array
		Unitless compton-y map of cluster.
	'''

	npix = round(map_size*60 / pixel_size)
<<<<<<< HEAD

	if oversample is not None:
		pixel_size = pixel_size / oversample
		npix_original = npix
		npix = round(map_size*60 / pixel_size)
		dx, dy = int((oversample-1) / 2), int((oversample-1) / 2)
=======
>>>>>>> 2274415c

	YY, XX = np.indices((npix, npix))
	center = (npix//2+dx,npix//2+dy)
	r = np.sqrt((XX-center[0])**2 + (YY-center[1])**2)*pixel_size

	cluster_map	= beta_projected(r, y_0, r_c, beta)

	if fwhm is not None:
		sigma = fwhm / (2*np.sqrt(2*np.log(2)))
		cluster_map = gaussian_filter(cluster_map, sigma=sigma/pixel_size, order=0, mode='wrap', truncate=20.0)

	if oversample is not None:
		cluster_map = rebin(cluster_map, (npix_original, npix_original))

	return(cluster_map)


def deproject(yy, func, compton=True, bins = 10**6):
	'''Deprojects a projected radial profile by inverting 
	the Abel intergral and assuming spherical symmetry.

	Parameters
	----------
	yy: float array
		radial distance from cluster center
	func: float array
		spherically projected profile to be de-projected
	compton: bool, optional
		If set to True, unit conversion factors for conversion 
		from Compton-y to electron pressure will be applied.
		The deprojected electron pressure will be given in J/m^3
	bins: int, optional
		Number of bins used for interpolation. Interpolating 
		points between the given profile data points will 
		result in a more accurate deprojection. Default: 10**6

	Returns
	-------
	yy: float array
		3D radial distance from cluster center
	result: float array
		Deprojected radial 3D profile
	'''

	result = np.zeros(len(yy)-1)
	delta = (yy[1]-yy[0])/bins
	F = make_interp_spline(yy, func, k=1)
	for i in np.arange(len(yy)-1):
		r = yy[i]
		y = np.linspace(yy[i]+delta, yy.max(), bins)
		dF = derivative(F, y, dx=delta)
		integrant = dF / np.sqrt(y**2-r**2)
		result[i] = -1*simps(integrant, y)/np.pi  
		
	if compton is True:
		result = result/thomson*m_e*c**2
		
	return(yy[:-1], result)	


def Y_500_sph(M_500, z, p="Arnaud", alpha_p_prime = False, r_max = 1.0, 
	      r_min = 0.0, arcmin = False):
	'''Computes the Comptonizaton parameter integrated in a sphere
	of radius r_max using a GNFW model.

	Parameters
	----------
	M_500: float
		Mass of the cluster enclosed within r_500
	z: float
		Cluster redshift
	p: float array or string, optional
		GNFW parameter values. If the values are provided 
		as an array, the order is P_0, c_500, gamma, alpha, 
		and beta. Alternatively, p can be set to 'Arnaud' 
		or 'Planck', in which case the best-fist parameters
		from Arnaud et al. (2010) and Planck intermediate 
		results V (2013) are used. Default: 'Arnaud'
	alpha_p_prime: bool, optional
		If set to True, variation of the slope of the power law
		in the normalization of the pressure profile as defined 
		in Eq. (9) of Arnaud et al. (2010) is applied. 
		Default: False		
	r_max: float, optional
		Upper bound for the cluster radius in units of r_500. 
		Default: 1.0
	r_min: float, optional
		Lower bound for the cluster radius in units of r_500.
		Default: 0.0
	arcmin: bool, optional
		If set to True, the angular diameter distance to the
		cluster is used to convert the value of Y_500 to units
		of 1/arcmin^2. Default: False

	Returns
	-------
	Y_500: float
		Comptonizaton parameter integrated in a sphere of 
		radius r_max in units of 1/Mpc^2

	'''

	r_500 = m500_2_r500(M_500, z, factor = 500) * 1e6 * pc
	integral = 4*np.pi*quad(lambda r: (gnfw(r, z, M_500, p, alpha_p_prime=alpha_p_prime)*r*r), r_min*r_500, r_max*r_500)[0]

	if arcmin is True:
		DA = cosmo.angular_diameter_distance(z).si.value
		unit = (np.radians(1/60.) * DA)**2
	else:
		unit = (1e6*pc)**2.

	Y_500 = thomson/m_e/c**2. * integral / unit

	return(Y_500)


def Y_500_cyl(M_500, z, R, p="Arnaud", alpha_p_prime = False, r_max = 5.0, 
	      r_min = 0.0, arcmin = False):
	'''Computes the Comptonizaton parameter integrated in a 
	cylindrical aperture of radius r_max using a GNFW model.

	Parameters
	----------
	M_500: float
		Mass of the cluster enclosed within r_500
	z: float
		Cluster redshift
	R: float
		Radius of the cylindrical cluster aperture in units 
		of r_500.
	p: float array or string, optional
		GNFW parameter values. If the values are provided 
		as an array, the order is P_0, c_500, gamma, alpha, 
		and beta. Alternatively, p can be set to 'Arnaud' 
		or 'Planck', in which case the best-fist parameters
		from Arnaud et al. (2010) and Planck intermediate 
		results V (2013) are used. Default: 'Arnaud'
	alpha_p_prime: bool, optional
		If set to True, variation of the slope of the power law
		in the normalization of the pressure profile as defined 
		in Eq. (9) of Arnaud et al. (2010) is applied. 
		Default: False		
	r_max: float, optional
		Cluster radius in units of r_500. Determines the line 
		of sight extent used during the integration. Default: 5.0
	r_min: float, optional
		Lower bound for the cluster radius in units of r_500.
		Default: 0.0
	arcmin: bool, optional
		If set to True, the angular diameter distance to the
		cluster is used to convert the value of Y_500 to units
		of 1/arcmin^2. Default: False

	Returns
	-------
	Y_500: float
		Comptonizaton parameter integrated in a cylindrical 
		aperture of radius r_max in units of 1/Mpc^2

	'''

	Y_500_spherical = Y_500_sph(M_500, z, p, r_max=r_max, r_min=r_min, arcmin = arcmin)

	r_500 = m500_2_r500(M_500, z, factor = 500) * 1e6 * pc

	integral = 4*np.pi*quad(lambda r: (gnfw(r, z, M_500, p, alpha_p_prime=alpha_p_prime)*r*np.sqrt(r**2-(R*r_500)**2)), R*r_500, r_max*r_500)[0]

	if arcmin is True:
		DA = cosmo.angular_diameter_distance(z).si.value
		unit = (np.radians(1/60.) * DA)**2
	else:
		unit = (1e6*pc)**2.

	Y_500 = Y_500_spherical - thomson/m_e/c**2. * integral / unit

	return(Y_500)


def T_e_profile(r, z, M_500, xx = None, yy = None, cool_core = True):
	'''Computes the radial 3D electron temperatue profile of a galaxy 
	cluster using the model presented by Vikhlinin et al. (2006). 
	The required value of the X-ray spectroscopic temperature T_x 
	is computed from the cluster mass M_500 using the M-T scaling 
	relation given by Reichert et al. (2011).

	Parameters
	----------
	r: float or float array
		Radial distance from the cluster center in meters
	z: float
		Cluster redshift
	M_500: float
		Mass of the cluster enclosed within r_500
	xx: float or float array
		x-coordinate. Used for projection only. Default: None
	yy: float or float array
		y-coordinate. Used for projection only. Default: None
	cool_core: bool, optional
		If set to True, the electron temperature profile will 
		featrue the usual cool core of the Vikhlinin et al. (2006)
		model. If set to False the cool core will be removed by 
		choosing an infinitesimally small cooling radius.

	Returns
	-------
	T: float or float array
		Radial 3D electron temperatue profile of a galaxy 
		cluster in units of keV.

	'''

	if r is None:
		r = np.sqrt(xx**2 + yy**2)	

	r_500 = m500_2_r500(M_500, z, factor = 500) * 1e6 * pc

	if cool_core is True:
		r_cool = 0.045*r_500
	else:
		r_cool = 1e-8*r_500

	E = cosmo.H(z).value/cosmo.H0.value
	T_x = ((M_500/1e14)/0.291 * (1/(E**(-1.04))))**(1/1.62)
	T = 1.35 * T_x * ((r/r_cool)**1.9 + 0.45) / ((r/r_cool)**1.9 + 1) / (1+ (r/(0.6*r_500))**2.)**0.45

	return(T)


def T_sz(r, z, M_500, p = "Arnaud", alpha_p_prime = False, r_max = 5, 
	 cool_core = True, norm_planck = False):
	'''Computes the radial 2D pressure-weighted electron temperatue 
	profile of a galaxy cluster using the 3D tempeature modele 
	presented by Vikhlinin et al. (2006) and the 3D pressure 
	model given by Arnaud et al. (2010). The required value of 
	the X-ray spectroscopic temperature T_x is computed from the 
	cluster mass M_500 using the M-T scaling relation given by 
	Reichert et al. (2011). The pressure-weighted electron 
	temperatue is a good approximation of the temperature that 
	is measured though the relativistic thermal Sunyaev-Zel'dovich 
	effect.

	Parameters
	----------
	r: float or float array
		Radial distance from the cluster center in meters
	z: float
		Cluster redshift
	M_500: float
		Mass of the cluster enclosed within r_500
	p: float array or string, optional
		GNFW parameter values. If the values are provided 
		as an array, the order is P_0, c_500, gamma, alpha, 
		and beta. Alternatively, p can be set to 'Arnaud' 
		or 'Planck', in which case the best-fist parameters
		from Arnaud et al. (2010) and Planck intermediate 
		results V (2013) are used. Default: 'Arnaud'
	alpha_p_prime: bool, optional
		If set to True, variation of the slope of the power law
		in the normalization of the pressure profile as defined 
		in Eq. (9) of Arnaud et al. (2010) is applied. 
		Default: False		
	r_max: float, optional
		Cluster radius in units of r_500. Determines the line 
		of sight extent used during the projection. Default: 5.0
	cool_core: bool, optional
		If set to True, the electron temperature profile will 
		featrue the usual cool core of the Vikhlinin et al. (2006)
		model. If set to False the cool core will be removed by 
		choosing an infinitesimally small cooling radius.
	norm_planck: bool, optional
		If set to True, the Planck Y_500 M_500 relation is
		used to re-normalize the cluster pressure profile.
		Default: False 

	Returns
	-------
	T: float or float array
		2D radial pressure-weighted electron temperatue profile of 
		a galaxy cluster in units of keV.

	'''

	r_500 = m500_2_r500(M_500, z, factor = 500) * 1e6 * pc
	temp = []
	for x in r:
		if x <= r_max*r_500:
			nom = quad(lambda y: gnfw(None, z, M_500, p, alpha_p_prime=alpha_p_prime, xx=x, yy=y)*T_e_profile(None, z, M_500, x, y, cool_core = cool_core), 0, np.sqrt((r_max*r_500)**2-x**2))[0]
			denom = quad(lambda y: gnfw(None, z, M_500, p, alpha_p_prime=alpha_p_prime, xx=x, yy=y), 0, np.sqrt((r_max*r_500)**2-x**2))[0]
			temp.append(nom/denom)
		else:
			temp.append(0)
	return(np.array(temp))



def T_sz_fast(r, z, M_500, p = "Arnaud", alpha_p_prime = False, r_max = 5, r_min = 1e-3, 
	      bins = 1000, cool_core = True, norm_planck = False):
	'''Computes the radial 2D pressure-weighted electron temperatue 
	profile of a galaxy cluster using the 3D tempeature modele 
	presented by Vikhlinin et al. (2006) and the 3D pressure 
	model given by Arnaud et al. (2010). The required value of 
	the X-ray spectroscopic temperature T_x is computed from the 
	cluster mass M_500 using the M-T scaling relation given by 
	Reichert et al. (2011). The pressure-weighted electron 
	temperatue is a good approximation of the temperature that 
	is measured though the relativistic thermal Sunyaev-Zel'dovich 
	effect. This code uses faster tabulated integration then the 
	otherwise identical function T_sz()

	Parameters
	----------
	r: float or float array
		Radial distance from the cluster center in meters
	z: float
		Cluster redshift
	M_500: float
		Mass of the cluster enclosed within r_500
	p: float array or string, optional
		GNFW parameter values. If the values are provided 
		as an array, the order is P_0, c_500, gamma, alpha, 
		and beta. Alternatively, p can be set to 'Arnaud' 
		or 'Planck', in which case the best-fist parameters
		from Arnaud et al. (2010) and Planck intermediate 
		results V (2013) are used. Default: 'Arnaud'
	alpha_p_prime: bool, optional
		If set to True, variation of the slope of the power law
		in the normalization of the pressure profile as defined 
		in Eq. (9) of Arnaud et al. (2010) is applied. 
		Default: False		
	r_max: float, optional
		Cluster radius in units of r_500. Determines the line 
		of sight extent used during the projection. Default: 5.0
	r_min: float, optional
		Lower bound of the cluster radius in units of r_500. 
		A lower bound for the projection is necessary due to 
		the central cusp of the GNFW model. Default: 1e-3
	bins: float, optional
		Number of bins used for the projection along the line 
		of sight. Default: 1000
	cool_core: bool, optional
		If set to True, the electron temperature profile will 
		featrue the usual cool core of the Vikhlinin et al. (2006)
		model. If set to False the cool core will be removed by 
		choosing an infinitesimally small cooling radius.
	norm_planck: bool, optional
		If set to True, the Planck Y_500 M_500 relation is
		used to re-normalize the cluster pressure profile.
		Default: False 

	Returns
	-------
	T: float or float array
		2D radial pressure-weighted electron temperatue profile of 
		a galaxy cluster in units of keV.

	'''

	r_500 = m500_2_r500(M_500, z, factor = 500) * 1e6 * pc
	y = r / r_500

	temp = []

	for yy in y:
		if yy <= r_max:
			if yy < r_min: 
				x_min = r_min 
			else: 
				x_min = 0 
			x = np.linspace(x_min,np.sqrt(r_max**2-yy**2),bins)
			r = np.sqrt(yy**2. + x**2.) * r_500
			integrant = gnfw(r, z, M_500, p, alpha_p_prime=alpha_p_prime)*T_e_profile(r, z, M_500, cool_core = cool_core)
			norm = gnfw(r, z, M_500, p, alpha_p_prime=alpha_p_prime)
			temp.append(simps(integrant, x*r_500) / simps(norm, x*r_500))
		else:
			temp.append(0)

	return(np.array(temp))


def tau_fast(r, z, M_500, p = "Arnaud", alpha_p_prime = False, r_max = 5, r_min = 1e-3, 
	     bins = 1000, cool_core = True, norm_planck = False):
	'''Computes the radial 2D integrated profile of the optical depth 
	of a galaxy cluster using the 3D pressure model given by 
	Arnaud et al. (2010) and the 3D tempeature modele presented by 
	Vikhlinin et al. (2006). The required value of the X-ray 
	spectroscopic temperature T_x is computed from the cluster 
	mass M_500 using the M-T scaling relation given by Reichert 
	et al. (2011).

	Parameters
	----------
	r: float or float array
		Radial distance from the cluster center in meters
	z: float
		Cluster redshift
	M_500: float
		Mass of the cluster enclosed within r_500
	p: float array or string, optional
		GNFW parameter values. If the values are provided 
		as an array, the order is P_0, c_500, gamma, alpha, 
		and beta. Alternatively, p can be set to 'Arnaud' 
		or 'Planck', in which case the best-fist parameters
		from Arnaud et al. (2010) and Planck intermediate 
		results V (2013) are used. Default: 'Arnaud'
	alpha_p_prime: bool, optional
		If set to True, variation of the slope of the power law
		in the normalization of the pressure profile as defined 
		in Eq. (9) of Arnaud et al. (2010) is applied. 
		Default: False		
	r_max: float, optional
		Cluster radius in units of r_500. Determines the line 
		of sight extent used during the projection. Default: 5.0
	r_min: float, optional
		Lower bound of the cluster radius in units of r_500. 
		A lower bound for the projection is necessary due to 
		the central cusp of the GNFW model. Default: 1e-3
	bins: float, optional
		Number of bins used for the projection along the line 
		of sight. Default: 1000
	cool_core: bool, optional
		If set to True, the electron temperature profile will 
		featrue the usual cool core of the Vikhlinin et al. (2006)
		model. If set to False the cool core will be removed by 
		choosing an infinitesimally small cooling radius.
	norm_planck: bool, optional
		If set to True, the Planck Y_500 M_500 relation is
		used to re-normalize the cluster pressure profile.
		Default: False 

	Returns
	-------
	tau: float or float array
		2D radial optical depth profile of a galaxy cluster.

	'''

	r_500 = m500_2_r500(M_500, z, factor = 500) * 1e6 * pc
	y = r / r_500

	tau = []

	for yy in y:
		if yy <= r_max:
			if yy < r_min: 
				x_min = r_min 
			else: 
				x_min = 0 
			x = np.linspace(x_min,np.sqrt(r_max**2-yy**2),bins)
			r = np.sqrt(yy**2. + x**2.) * r_500
			integrant = gnfw(r, z, M_500, p, alpha_p_prime=alpha_p_prime)/(T_e_profile(r, z, M_500, cool_core = cool_core)*1000*e)
			tau.append(2*thomson*simps(integrant, x*r_500))
		else:
			tau.append(0)

	return(np.array(tau))


def simulate_rel_cluster(M_500, z, p = "Arnaud", alpha_p_prime = False, map_size = 10, pixel_size = 1.5, 
			 dx = 0, dy = 0, interpol = 1000, fwhm = None, r_max = 5, r_min = 1e-3, bins = 1000, 
			 cool_core = True, norm_planck = False, oversample = None):
	'''Computes Compton-y, optical depth and pressure-weighted 
	temperature maps of a galaxy cluster at with mass
	M_500 at redshift z by numerically projecting and weighting
	the pressure model given by Arnaud et al. (2010) and the 
	electron temperature model presented by Vikhlinin et al. 
	(2006). The required value of the X-ray spectroscopic 
	temperature T_x is computed from the cluster mass M_500 
	using the M-T scaling relation given by Reichert et al. 
	(2011). 

	Parameters
	----------
	M_500: float
		Mass of the cluster enclosed within r_500
	z: float
		Cluster redshift
	p: float array or string, optional
		GNFW parameter values. If the values are provided 
		as an array, the order is P_0, c_500, gamma, alpha, 
		and beta. Alternatively, p can be set to 'Arnaud' 
		or 'Planck', in which case the best-fist parameters
		from Arnaud et al. (2010) and Planck intermediate 
		results V (2013) are used. Default: 'Arnaud'
	alpha_p_prime: bool, optional
		If set to True, variation of the slope of the power law
		in the normalization of the pressure profile as defined 
		in Eq. (9) of Arnaud et al. (2010) is applied. 
		Default: False		
	map_size: int, optional
		Size of the map in degrees. Default: 10
	pixel_size: float, optional
		Pixel size in arcmin. Default: 1.5
	dx: float, optional
		Offset of cluster center from image center along 
		x-axis in pixels. Default: 0
	dy: float, optional
		Offset of cluster center from image center along 
		y-axis in pixels. Default: 0
	interpol: int, optional
		Number of bins used for the computation of the initial 
		y-profile. The pixel values of the map are then obtained 
		through interpolation. Default: 1000
	fwhm: float, optional
		FWHM of Gaussian kernel in arcmin with which the 
		map will be convolved. Default: None
	r_max: float, optional
		Cluster radius in units of r_500. Determines the line 
		of sight extent used during the projection. Default: 5.0
	r_min: float, optional
		Lower bound of the cluster radius in units of r_500. 
		A lower bound for the projection is necessary due to 
		the central cusp of the GNFW model. Default: 1e-3
	bins: float, optional
		Number of bins used for the projection along the line 
		of sight. Default: 1000
	cool_core: bool, optional
		If set to True, the electron temperature profile will 
		featrue the usual cool core of the Vikhlinin et al. (2006)
		model. If set to False the cool core will be removed by 
		choosing an infinitesimally small cooling radius.
	norm_planck: bool, optional
		If set to True, the Planck Y_500 M_500 relation is
		used to re-normalize the cluster pressure profile.
		Default: False 
	oversample: int, optional
		If set, the map will be oversampled by the specified factor. 
		Odd values are recommend. Default: None

	Returns
	-------
	cluster_maps: float array
		3D array containing the simulated y-map, tau-map and T_SZ-map.
	'''

	npix = round(map_size*60 / pixel_size)
<<<<<<< HEAD

	if oversample is not None:
		pixel_size = pixel_size / oversample
		npix_original = npix
		npix = round(map_size*60 / pixel_size)
		dx, dy = int((oversample-1) / 2), int((oversample-1) / 2)
=======
>>>>>>> 2274415c

	pixel_size_meters = pixel_size/60*np.pi/180 * cosmo.angular_diameter_distance(z).si.value

	YY, XX = np.indices((npix, npix))
	center = (npix//2+dx,npix//2+dy)
	r = np.sqrt((XX-center[0])**2 + (YY-center[1])**2)*pixel_size_meters

	r = r.reshape(npix*npix)

	r_interpol = np.linspace(np.min(r), np.max(r), interpol)

	y_interpol = gnfw_projected_fast(r_interpol, z, M_500, p, alpha_p_prime=alpha_p_prime, r_max=r_max, r_min=r_min, bins=bins, norm_planck=norm_planck)
	T_interpol = T_sz_fast(r_interpol, z, M_500, p, alpha_p_prime=alpha_p_prime, r_max=r_max, r_min=r_min, bins=bins, cool_core = cool_core)
	tau_interpol = tau_fast(r_interpol, z, M_500, p, alpha_p_prime=alpha_p_prime, r_max=r_max, r_min=r_min, bins=bins, cool_core = cool_core)
	
	y_map = np.interp(r, r_interpol, y_interpol).reshape(npix,npix)
	T_map = np.interp(r, r_interpol, T_interpol).reshape(npix,npix)
	tau_map = np.interp(r, r_interpol, tau_interpol).reshape(npix,npix)

	if fwhm is not None:
		sigma = fwhm / (2*np.sqrt(2*np.log(2)))
		T_map = gaussian_filter(tau_map*y_map, sigma=sigma/pixel_size, order=0, mode='wrap', truncate=10.0)
		y_map = gaussian_filter(y_map, sigma=sigma/pixel_size, order=0, mode='wrap', truncate=10.0)
		tau_map = gaussian_filter(tau_map, sigma=sigma/pixel_size, order=0, mode='wrap', truncate=10.0)
		index = y_map > 0
		T_map[index] = T_map[index]/y_map[index]

	if oversample is not None:
		y_map = rebin(y_map, (npix_original, npix_original))
		tau_map = rebin(tau_map, (npix_original, npix_original))
		T_map = rebin(T_map, (npix_original, npix_original))

	cluster_maps =  np.array([y_map, tau_map, T_map])

	return(cluster_maps)


def M_500_planck(Y_500, z, alpha=1.79, beta=0.66, Y_star=-0.19, b=0.2):
	'''Computes the mass of a galaxy cluster at redshift z from its
	value using the 2015 Planck Y_500-M_500-scaling relation. 

	Parameters
	----------
	Y_500: float
		Cluster Y_500
	z: float
		Cluster redshift
	alpha: float, optional
		Scaling relation parameter. Default: 1.79
	beta: float, optional
		Scaling relation parameter. Default: 0.66
	Y_star: float, optional
		Scaling relation parameter. Default: -0.19
	b: float, optional
		Hydrostatic mass bias 1-b. Default: 0.2

	Returns
	-------
	M_500: float
		Cluster mass
	'''

	h_z = cosmo.H(z).value/70

	M_500 = (h_z**(-beta) * (Y_500 / 10**-4) / (10**Y_star * (0.7/0.7)**(-2+alpha)))**(1/alpha) / (1-b) * 6e14

	return(M_500)


def Y_500_planck(M_500, z, alpha=1.79, beta=0.66, Y_star=-0.19, b=0.2):
	'''Computes the Y_500 of a galaxy cluster at redshift z from its
	value using the 2015 Planck Y_500-M_500-scaling relation. 

	Parameters
	----------
	M_500: float
		Cluster mass
	z: float
		Cluster redshift
	alpha: float, optional
		Scaling relation parameter. Default: 1.79
	beta: float, optional
		Scaling relation parameter. Default: 0.66
	Y_star: float, optional
		Scaling relation parameter. Default: -0.19
	b: float, optional
		Hydrostatic mass bias 1-b. Default: 0.2

	Returns
	-------
	Y_500: float
		Integrated Compton parameter of the cluster
	'''

	h_z = cosmo.H(z).value/70
	
	Y_500 = 10**Y_star * (0.7/0.7)**(-2+alpha) * ((1-b)*M_500/6e14)**alpha * h_z**(beta) * 1e-4

	return(Y_500)


def r200r500(c, delta = 500):
	'''Computes the ratio of r_200 over another cluster fiducial radius
	(e.g. r_500) assuming an NFW profile withr a given concentration 
	parameter c.

	Parameters
	----------
	c: float
		Concentration parameter
	delta: float
		Average overdensity within a sphere with the radius of interest.
		Default: 500

	Returns
	-------
	ratio: float
		Ratio r_200 / r_delta
	'''    

	rho_0 = 200/3.*c**3./(np.log(1+c)-c/(1+c))
	r_delta = bisect(lambda r_x: rho_0*(np.log((1+r_x))-r_x/(1+r_x))/r_x**3 - (delta/3.), 0.1, 100)
	ratio = c/r_delta

	return(ratio)


def m200m500(c, delta = 500):
	'''Computes the ratio of M_200 over another cluster fiducial mass
	(e.g. M_500) assuming an NFW profile withr a given concentration 
	parameter c.

	Parameters
	----------
	c: float
		Concentration parameter
	delta: float
		Average overdensity within a sphere with the radius of interest.
		Default: 500

	Returns
	-------
	ratio: float
		Ratio M_200 / M_delta
	'''

	r_200 = r200r500(c, delta = delta)
	ratio = (200*r_200**3)/(delta)

	return(ratio)<|MERGE_RESOLUTION|>--- conflicted
+++ resolved
@@ -646,15 +646,12 @@
 	'''
 
 	npix = round(map_size*60 / pixel_size)
-<<<<<<< HEAD
 
 	if oversample is not None:
 		pixel_size = pixel_size / oversample
 		npix_original = npix
 		npix = round(map_size*60 / pixel_size)
 		dx, dy = int((oversample-1) / 2), int((oversample-1) / 2)
-=======
->>>>>>> 2274415c
 
 	pixel_size_meters = pixel_size/60*np.pi/180 * cosmo.angular_diameter_distance(z).si.value
 
@@ -722,15 +719,12 @@
 	'''
 
 	npix = round(map_size*60 / pixel_size)
-<<<<<<< HEAD
 
 	if oversample is not None:
 		pixel_size = pixel_size / oversample
 		npix_original = npix
 		npix = round(map_size*60 / pixel_size)
 		dx, dy = int((oversample-1) / 2), int((oversample-1) / 2)
-=======
->>>>>>> 2274415c
 
 	YY, XX = np.indices((npix, npix))
 	center = (npix//2+dx,npix//2+dy)
@@ -1265,16 +1259,13 @@
 		3D array containing the simulated y-map, tau-map and T_SZ-map.
 	'''
 
-	npix = round(map_size*60 / pixel_size)
-<<<<<<< HEAD
+  npix = round(map_size*60 / pixel_size)
 
 	if oversample is not None:
 		pixel_size = pixel_size / oversample
 		npix_original = npix
 		npix = round(map_size*60 / pixel_size)
 		dx, dy = int((oversample-1) / 2), int((oversample-1) / 2)
-=======
->>>>>>> 2274415c
 
 	pixel_size_meters = pixel_size/60*np.pi/180 * cosmo.angular_diameter_distance(z).si.value
 
